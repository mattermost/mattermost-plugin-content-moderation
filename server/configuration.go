package main

import (
	"reflect"
	"strconv"
	"strings"

	"github.com/pkg/errors"
)

// configuration captures the plugin's external configuration as exposed in the Mattermost server
// configuration, as well as values computed from the configuration. Any public fields will be
// deserialized from the Mattermost server configuration in OnConfigurationChange.
//
// As plugins are inherently concurrent (hooks being called asynchronously), and the plugin
// configuration can change at any time, access to the configuration must be synchronized. The
// strategy used in this plugin is to guard a pointer to the configuration, and clone the entire
// struct whenever it changes. You may replace this with whatever strategy you choose.
//
// If you add non-reference types to your configuration struct, be sure to rewrite Clone as a deep
// copy appropriate for your types.
type configuration struct {
<<<<<<< HEAD
	Enabled             bool   `json:"enabled"`
	ExcludedUsers       string `json:"excludedUsers"`
	ExcludedChannels    string `json:"excludedChannels"`
	BotUsername         string `json:"botUsername"`
	AuditLoggingEnabled bool   `json:"auditLoggingEnabled"`
=======
	Enabled                bool   `json:"enabled"`
	ExcludedUsers          string `json:"excludedUsers"`
	ExcludedChannels       string `json:"excludedChannels"`
	ExcludeDirectMessages  bool   `json:"excludeDirectMessages"`
	ExcludePrivateChannels bool   `json:"excludePrivateChannels"`
	BotUsername            string `json:"botUsername"`
>>>>>>> c4ee79f2

	Type string `json:"type"`

	Endpoint  string `json:"azure_endpoint"`
	APIKey    string `json:"azure_apiKey"`
	Threshold string `json:"azure_threshold"`
}

func (c *configuration) ExcludedUserSet() map[string]struct{} {
	excludedMap := make(map[string]struct{})
	if strings.TrimSpace(c.ExcludedUsers) == "" {
		return excludedMap
	}
	for _, userID := range strings.Split(c.ExcludedUsers, ",") {
		trimmedID := strings.TrimSpace(userID)
		if trimmedID != "" {
			excludedMap[trimmedID] = struct{}{}
		}
	}
	return excludedMap
}

func (c *configuration) ExcludedChannelSet() map[string]struct{} {
	excludedMap := make(map[string]struct{})
	if strings.TrimSpace(c.ExcludedChannels) == "" {
		return excludedMap
	}
	for _, channelID := range strings.Split(c.ExcludedChannels, ",") {
		trimmedID := strings.TrimSpace(channelID)
		if trimmedID != "" {
			excludedMap[trimmedID] = struct{}{}
		}
	}
	return excludedMap
}

// ThresholdValue returns the threshold as an integer
func (c *configuration) ThresholdValue() (int, error) {
	if c.Threshold == "" {
		return 0, errors.New("required threshold configuration is unset")
	}
	val, err := strconv.Atoi(c.Threshold)
	if err != nil {
		return 0, errors.Wrapf(err, "could not parse threshold value: '%s'", c.Threshold)
	}
	return val, nil
}

// Clone shallow copies the configuration. Your implementation may require a deep copy if
// your configuration has reference types.
func (c *configuration) Clone() *configuration {
	var clone = *c
	return &clone
}

// getConfiguration retrieves the active configuration under lock, making it safe to use
// concurrently. The active configuration may change underneath the client of this method, but
// the struct returned by this API call is considered immutable.
func (p *Plugin) getConfiguration() *configuration {
	p.configurationLock.RLock()
	defer p.configurationLock.RUnlock()

	if p.configuration == nil {
		return &configuration{}
	}

	return p.configuration
}

// setConfiguration replaces the active configuration under lock.
//
// Do not call setConfiguration while holding the configurationLock, as sync.Mutex is not
// reentrant. In particular, avoid using the plugin API entirely, as this may in turn trigger a
// hook back into the plugin. If that hook attempts to acquire this lock, a deadlock may occur.
//
// This method panics if setConfiguration is called with the existing configuration. This almost
// certainly means that the configuration was modified without being cloned and may result in
// an unsafe access.
func (p *Plugin) setConfiguration(configuration *configuration) {
	p.configurationLock.Lock()
	defer p.configurationLock.Unlock()

	if configuration != nil && p.configuration == configuration {
		// Ignore assignment if the configuration struct is empty. Go will optimize the
		// allocation for same to point at the same memory address, breaking the check
		// above.
		if reflect.ValueOf(*configuration).NumField() == 0 {
			return
		}

		panic("setConfiguration called with the existing configuration pointer - this may indicate a logic error")
	}

	p.API.LogInfo("Moderation configuration changed",
		"moderationEnabled", configuration.Enabled,
		"excludedUsers", configuration.ExcludedUsers,
		"excludedChannels", configuration.ExcludedChannels,
		"excludeDirectMessages", configuration.ExcludeDirectMessages,
		"excludePrivateChannels", configuration.ExcludePrivateChannels,
		"moderationThreshold", configuration.Threshold,
		"auditLoggingEnabled", configuration.AuditLoggingEnabled,
		"botUsername", configuration.BotUsername)

	p.configuration = configuration
}

// OnConfigurationChange is invoked when configuration changes may have been made.
func (p *Plugin) OnConfigurationChange() error {
	var config = new(configuration)

	// Load the public configuration fields from the Mattermost server configuration.
	if err := p.API.LoadPluginConfiguration(config); err != nil {
		return errors.Wrap(err, "failed to load plugin configuration")
	}

	p.setConfiguration(config)

	// Initialize or reinitialize the moderator with the new configuration
	if err := p.initialize(config); err != nil {
		p.API.LogError("Failed to reinitialize after configuration change", "err", err)
		return nil
	}

	return nil
}<|MERGE_RESOLUTION|>--- conflicted
+++ resolved
@@ -20,20 +20,13 @@
 // If you add non-reference types to your configuration struct, be sure to rewrite Clone as a deep
 // copy appropriate for your types.
 type configuration struct {
-<<<<<<< HEAD
-	Enabled             bool   `json:"enabled"`
-	ExcludedUsers       string `json:"excludedUsers"`
-	ExcludedChannels    string `json:"excludedChannels"`
-	BotUsername         string `json:"botUsername"`
-	AuditLoggingEnabled bool   `json:"auditLoggingEnabled"`
-=======
 	Enabled                bool   `json:"enabled"`
 	ExcludedUsers          string `json:"excludedUsers"`
 	ExcludedChannels       string `json:"excludedChannels"`
 	ExcludeDirectMessages  bool   `json:"excludeDirectMessages"`
 	ExcludePrivateChannels bool   `json:"excludePrivateChannels"`
 	BotUsername            string `json:"botUsername"`
->>>>>>> c4ee79f2
+	AuditLoggingEnabled    bool   `json:"auditLoggingEnabled"`
 
 	Type string `json:"type"`
 
