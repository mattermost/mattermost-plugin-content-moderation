--- conflicted
+++ resolved
@@ -315,12 +315,9 @@
 				excludePrivateChannels: tt.excludePrivateChannels,
 			}
 
-<<<<<<< HEAD
 			auditRecord := plugin.MakeAuditRecord("test", model.AuditStatusAttempt)
-			result := processor.shouldModerateChannel(tt.channelID, auditRecord)
-=======
-			result := processor.shouldModerateChannel(mockAPI, tt.channelID)
->>>>>>> c4ee79f2
+			result := processor.shouldModerateChannel(mockAPI, tt.channelID, auditRecord)
+
 			assert.Equal(t, tt.expected, result)
 		})
 	}
@@ -548,11 +545,7 @@
 
 	for _, tt := range tests {
 		t.Run(tt.name, func(t *testing.T) {
-<<<<<<< HEAD
-			processor, err := newPostProcessor(tt.botID, tt.moderator, false, tt.thresholdValue, tt.excludedUsers, tt.excludedChannels)
-=======
-			processor, err := newPostProcessor(tt.botID, tt.moderator, tt.thresholdValue, tt.excludedUsers, tt.excludedChannels, false, false)
->>>>>>> c4ee79f2
+			processor, err := newPostProcessor(tt.botID, tt.moderator, false, tt.thresholdValue, tt.excludedUsers, tt.excludedChannels, false, false)
 
 			if tt.wantErr {
 				assert.Error(t, err)
