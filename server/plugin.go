--- conflicted
+++ resolved
@@ -85,11 +85,9 @@
 	}
 
 	processor, err := newPostProcessor(
-<<<<<<< HEAD
-		botID, moderator, config.AuditLoggingEnabled, thresholdValue, excludedUsers, excludedChannels)
-=======
-		botID, moderator, thresholdValue, excludedUsers, excludedChannels, config.ExcludeDirectMessages, config.ExcludePrivateChannels)
->>>>>>> c4ee79f2
+		botID, moderator, config.AuditLoggingEnabled,
+		thresholdValue, excludedUsers, excludedChannels,
+		config.ExcludeDirectMessages, config.ExcludePrivateChannels)
 	if err != nil {
 		return errors.Wrap(err, "failed to create post processor")
 	}
