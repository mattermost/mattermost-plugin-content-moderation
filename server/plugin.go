--- conflicted
+++ resolved
@@ -93,19 +93,14 @@
 		return errors.Wrap(err, "could not initialize bot user")
 	}
 
-<<<<<<< HEAD
-	postProcessor, err := newPostProcessor(
-		botID, config.AuditLoggingEnabled, moderationResultsCache, excludedUsers, excludedChannels)
-=======
 	processor, err := newPostProcessor(
-		botID, moderator, config.AuditLoggingEnabled,
-		thresholdValue, excludedUsers, excludedChannels,
+		botID, config.AuditLoggingEnabled, moderationResultsCache,
+		excludedUsers, excludedChannels,
 		config.ExcludeDirectMessages, config.ExcludePrivateChannels)
->>>>>>> 3682617b
 	if err != nil {
 		return errors.Wrap(err, "failed to create post post processor")
 	}
-	p.postProcessor = postProcessor
+	p.postProcessor = processor
 	p.postProcessor.start(p.API)
 
 	return nil
