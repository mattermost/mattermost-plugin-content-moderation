package main

import (
	"context"
	"fmt"
	"sync"
	"time"

	"github.com/mattermost/mattermost-plugin-content-moderator/server/moderation"
	"github.com/mattermost/mattermost/server/public/model"
	"github.com/mattermost/mattermost/server/public/plugin"
	"github.com/pkg/errors"
)

<<<<<<< HEAD
const (
	postsPerMinuteLimit = 500
	processingInterval  = 1 / postsPerMinuteLimit * time.Minute

	// Message templates for moderation notifications
	channelNotificationTemplate = "_A post with potentially offensive content was flagged and removed._"
	dmNotificationTemplate      = "_Your post with the following content was flagged and removed:_\n\n%s"
)
=======
// The current Azure rate limit is 1000 posts per minute.
// Using half of that to give us some wiggle room:
// https://learn.microsoft.com/en-us/azure/ai-services/content-safety/faq
const postsPerMinuteLimit = 500
const processingInterval = 1 / postsPerMinuteLimit * time.Minute
>>>>>>> 66281c01

var (
	ErrModerationRejection   = errors.New("potentially inappropriate content detected")
	ErrModerationUnavailable = errors.New("moderation service is not available")
)

type PostProcessor struct {
	botID     string
	moderator moderation.Moderator

	stopChan chan bool

	thresholdValue int
	targetAll      bool
	targetUsers    map[string]struct{}

	postsToProcess []*model.Post
	processLock    sync.Mutex
}

func newPostProcessor(
	botID string,
	moderator moderation.Moderator,
	thresholdValue int,
	targetAll bool,
	targetUsers map[string]struct{},
) (*PostProcessor, error) {
	if moderator == nil {
		return nil, ErrModerationUnavailable
	}
	return &PostProcessor{
		botID:          botID,
		moderator:      moderator,
		stopChan:       make(chan bool, 1),
		thresholdValue: thresholdValue,
		targetAll:      targetAll,
		targetUsers:    targetUsers,
	}, nil
}

func (p *PostProcessor) start(api plugin.API) {
	go func() {
		for {
			select {
			case <-p.stopChan:
				return
			default:
			}

			time.Sleep(processingInterval)

			post := p.popPostForProcessing()
			if post == nil {
				continue
			}

			err := p.moderatePost(api, post)
			if err == nil {
				continue
			}

			if errors.Is(err, ErrModerationUnavailable) {
				api.LogError("Content moderation error", "err", err, "post_id", post.Id, "user_id", post.UserId)
				continue
			}

			if err := api.DeletePost(post.Id); err != nil {
				api.LogError("Failed to delete post flagged by content moderation", "post_id", post.Id, "err", err)
			}

			if err := p.reportModerationEvent(api, post); err != nil {
				api.LogError("Failed report content moderation event", "post_id", post.Id, "err", err)
			}
		}
	}()
}

func (p *PostProcessor) stop() {
	p.stopChan <- true
}

func (p *PostProcessor) queuePostForProcessing(post *model.Post) {
	p.processLock.Lock()
	defer p.processLock.Unlock()

	p.postsToProcess = append(p.postsToProcess, post)
}

func (p *PostProcessor) popPostForProcessing() *model.Post {
	p.processLock.Lock()
	defer p.processLock.Unlock()

	if len(p.postsToProcess) == 0 {
		return nil
	}

	post := p.postsToProcess[0]
	p.postsToProcess = p.postsToProcess[1:]

	return post
}

func (p *PostProcessor) moderatePost(api plugin.API, post *model.Post) error {
	if !p.shouldModerateUser(post.UserId) {
		return nil
	}

	if post.Message == "" {
		return nil
	}

	ctx, cancel := context.WithTimeout(context.Background(), moderationTimeout)
	defer cancel()

	result, err := p.moderator.ModerateText(ctx, post.Message)
	if err != nil {
		return ErrModerationUnavailable
	}

	if p.resultSeverityAboveThreshold(result) {
		p.logFlaggedResult(api, post.UserId, result)
		return ErrModerationRejection
	}

	return nil
}

func (p *PostProcessor) shouldModerateUser(userID string) bool {
	if userID == p.botID {
		return false
	}
	if p.targetAll {
		return true
	}
	_, exists := p.targetUsers[userID]
	return exists
}

func (p *PostProcessor) resultSeverityAboveThreshold(result moderation.Result) bool {
	for _, severity := range result {
		if severity >= p.thresholdValue {
			return true
		}
	}
	return false
}

func (p *PostProcessor) logFlaggedResult(api plugin.API, userID string, result moderation.Result) {
	keyPairs := []any{"user_id", userID, "threshold", p.thresholdValue}

	for category, severity := range result {
		if severity >= p.thresholdValue {
			keyPairs = append(keyPairs, category)
			keyPairs = append(keyPairs, severity)
		}
	}

	api.LogInfo("Content was flagged by moderation", keyPairs...)
}

func (p *PostProcessor) reportModerationEvent(api plugin.API, post *model.Post) error {
	if _, err := api.CreatePost(&model.Post{
		UserId:    p.botID,
		ChannelId: post.ChannelId,
		RootId:    post.RootId,
		Message:   channelNotificationTemplate,
	}); err != nil {
		return errors.Wrap(err, "failed to post channel notification")
	}

	dmChannel, err := api.GetDirectChannel(p.botID, post.UserId)
	if err != nil {
		return errors.Wrap(err, "failed to create DM channel")
	}

	if _, err := api.CreatePost(&model.Post{
		UserId:    p.botID,
		ChannelId: dmChannel.Id,
		Message:   fmt.Sprintf(dmNotificationTemplate, post.Message),
	}); err != nil {
		return errors.Wrap(err, "failed to send DM notification")
	}

	return nil
}<|MERGE_RESOLUTION|>--- conflicted
+++ resolved
@@ -12,22 +12,19 @@
 	"github.com/pkg/errors"
 )
 
-<<<<<<< HEAD
+// The current Azure rate limit is 1000 posts per minute.
+// Using half of that to give us some wiggle room:
+// https://learn.microsoft.com/en-us/azure/ai-services/content-safety/faq
 const (
 	postsPerMinuteLimit = 500
 	processingInterval  = 1 / postsPerMinuteLimit * time.Minute
-
-	// Message templates for moderation notifications
+)
+
+// Message templates for moderation notifications
+const (
 	channelNotificationTemplate = "_A post with potentially offensive content was flagged and removed._"
 	dmNotificationTemplate      = "_Your post with the following content was flagged and removed:_\n\n%s"
 )
-=======
-// The current Azure rate limit is 1000 posts per minute.
-// Using half of that to give us some wiggle room:
-// https://learn.microsoft.com/en-us/azure/ai-services/content-safety/faq
-const postsPerMinuteLimit = 500
-const processingInterval = 1 / postsPerMinuteLimit * time.Minute
->>>>>>> 66281c01
 
 var (
 	ErrModerationRejection   = errors.New("potentially inappropriate content detected")
